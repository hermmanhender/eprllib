from distutils.core import setup
setup(
  name = 'eprllib',         # Nombre de la carpeta (MiLibreria)
  packages = ['eprllib'],   # El mismo que en "name"
<<<<<<< HEAD
  version = '1.5.13',      # Recuerda incrementar la versión con cada cambio
=======
  version = '1.5.12',      # Recuerda incrementar la versión con cada cambio
>>>>>>> 5eb1ee07
  license='MIT',        # Escoje una licencia: https://help.github.com/articles/licensing-a-repository
  description = "program used to investigate the control of natural ventilation in homes based on a DRL model. The program uses the EnergyPlus Python API and Ray's Tune and RLlib libraries.",   # Descripcion corta de mi libreria
  author = 'Germán Rodolfo Henderson',                   # Tu nombre
  author_email = 'hendger.07@gmail.com',      # Tu correo electrónico
  url = 'https://github.com/hermmanhender/eprllib',   # Tu github o tu sitio web
<<<<<<< HEAD
  download_url = 'https://github.com/hermmanhender/eprllib/dist/eprllib-1.5.13.tar.gz',    # Ahora hablamos de esto
=======
  download_url = 'https://github.com/hermmanhender/eprllib/dist/eprllib-1.5.12.tar.gz',    # Ahora hablamos de esto
>>>>>>> 5eb1ee07
  keywords = ['RLlib', 'DRL', 'EnergyPlus'],   # Palabras que describan tu librería
  install_requires=[            # Los paquetes que usas en tu librería.
          "ray[all] >=2.20.0",
          "gymnasium >=0.28.1",
          "torch >=2.5.1",
          "shap >=0.46.0",
          "matplotlib >=3.8.0"
      ],
  classifiers=[
    'Development Status :: 3 - Alpha',      # Escoje entre "3 - Alpha", "4 - Beta" or "5 - Production/Stable" como el estado actual de tu librería
    'Intended Audience :: Developers',      # Define tu audiencia
    'Topic :: Building Control :: Reinforcement Learning', # Define tu tema
    'License :: OSI Approved :: MIT License',   # Tu licencia
    'Programming Language :: Python :: 3',
  ],
)<|MERGE_RESOLUTION|>--- conflicted
+++ resolved
@@ -2,21 +2,17 @@
 setup(
   name = 'eprllib',         # Nombre de la carpeta (MiLibreria)
   packages = ['eprllib'],   # El mismo que en "name"
-<<<<<<< HEAD
+
   version = '1.5.13',      # Recuerda incrementar la versión con cada cambio
-=======
-  version = '1.5.12',      # Recuerda incrementar la versión con cada cambio
->>>>>>> 5eb1ee07
+
   license='MIT',        # Escoje una licencia: https://help.github.com/articles/licensing-a-repository
   description = "program used to investigate the control of natural ventilation in homes based on a DRL model. The program uses the EnergyPlus Python API and Ray's Tune and RLlib libraries.",   # Descripcion corta de mi libreria
   author = 'Germán Rodolfo Henderson',                   # Tu nombre
   author_email = 'hendger.07@gmail.com',      # Tu correo electrónico
   url = 'https://github.com/hermmanhender/eprllib',   # Tu github o tu sitio web
-<<<<<<< HEAD
+
   download_url = 'https://github.com/hermmanhender/eprllib/dist/eprllib-1.5.13.tar.gz',    # Ahora hablamos de esto
-=======
-  download_url = 'https://github.com/hermmanhender/eprllib/dist/eprllib-1.5.12.tar.gz',    # Ahora hablamos de esto
->>>>>>> 5eb1ee07
+
   keywords = ['RLlib', 'DRL', 'EnergyPlus'],   # Palabras que describan tu librería
   install_requires=[            # Los paquetes que usas en tu librería.
           "ray[all] >=2.20.0",
